--- conflicted
+++ resolved
@@ -430,14 +430,10 @@
 			if ann.EndByte == tok.Offset+uint32(len([]byte(tok.Text))) {
 				// ref counts exact matches only
 				fileCvg.Refs += 1
-<<<<<<< HEAD
-				refAnnotations = append(refAnnotations, ann)
+				refAnnotations = append(refAnnotations, &annToken{Annotation: ann, Token: tok})
+				hasRef = true
 			} else if reportRefs {
 				log15.Warn("spans not match", "path", path, "at", tok.Offset, "ident", tok.Text)
-=======
-				refAnnotations = append(refAnnotations, &annToken{Annotation: ann, Token: tok})
-				hasRef = true
->>>>>>> 12f76fdf
 			}
 		} else if reportRefs {
 			log15.Warn("no ref for", "path", path, "at", tok.Offset, "ident", tok.Text)
@@ -494,14 +490,13 @@
 		}
 		if def := defIdx.get(defKey(annDefSpec)); def != nil {
 			fileCvg.Defs += 1
-<<<<<<< HEAD
-		} else if reportDefs {
-			log15.Warn("no def", "path", path, "at", ann.StartByte, "key", u)
-=======
 		} else {
 			fileCvg.UnresolvedRefs = append(fileCvg.UnresolvedRefs, tok)
->>>>>>> 12f76fdf
-		}
+			if reportDefs {
+				log15.Warn("no def", "path", path, "at", ann.StartByte, "key", u)
+			}
+		}
+
 	}
 
 	return fileCvg, nil
