import * as constants from '../../shared/constants'
import * as fs from 'mz/fs'
import * as nodepath from 'path'
import * as settings from '../settings'
import * as validation from '../middleware/validation'
import express from 'express'
import uuid from 'uuid'
import { addTags, logAndTraceCall, TracingContext } from '../../shared/tracing'
import { Backend, ReferencePaginationCursor } from '../backend/backend'
import { encodeCursor } from '../pagination/cursor'
import { Logger } from 'winston'
import { nextLink } from '../pagination/link'
import { pipeline as _pipeline } from 'stream'
import { promisify } from 'util'
import { Span, Tracer } from 'opentracing'
import { wrap } from 'async-middleware'
import { extractLimitOffset } from '../pagination/limit-offset'
<<<<<<< HEAD
import { UploadsManager } from '../../shared/uploads/uploads'
=======
import { UploadManager } from '../../shared/store/uploads'
import { InternalLocation } from '../backend/database'
>>>>>>> 612ecf16

const pipeline = promisify(_pipeline)

/**
 * Create a router containing the LSIF upload and query endpoints.
 *
 * @param backend The backend instance.
 * @param uploadManager The uploads manager instance.
 * @param logger The logger instance.
 * @param tracer The tracer instance.
 */
export function createLsifRouter(
    backend: Backend,
    uploadManager: UploadManager,
    logger: Logger,
    tracer: Tracer | undefined
): express.Router {
    const router = express.Router()

    // Used to validate commit hashes are 40 hex digits
    const commitPattern = /^[a-f0-9]{40}$/

    /**
     * Ensure roots end with a slash, unless it refers to the top-level directory.
     *
     * @param root The input root.
     */
    const sanitizeRoot = (root: string | undefined): string => {
        if (root === undefined || root === '/' || root === '') {
            return ''
        }

        return root.endsWith('/') ? root : root + '/'
    }

    /**
     * Create a tracing context from the request logger and tracing span
     * tagged with the given values.
     *
     * @param req The express request.
     * @param tags The tags to apply to the logger and span.
     */
    const createTracingContext = (
        req: express.Request & { span?: Span },
        tags: { [K: string]: unknown }
    ): TracingContext => addTags({ logger, span: req.span }, tags)

    interface UploadQueryArgs {
        repository: string
        commit: string
        root?: string
        blocking?: boolean
        maxWait?: number
    }

    router.post(
        '/upload',
        validation.validationMiddleware([
            validation.validateNonEmptyString('repository'),
            validation.validateNonEmptyString('commit').matches(commitPattern),
            validation.validateOptionalString('root'),
            validation.validateOptionalBoolean('blocking'),
            validation.validateOptionalInt('maxWait'),
        ]),
        wrap(
            async (req: express.Request, res: express.Response): Promise<void> => {
                const { repository, commit, root: rootRaw, blocking, maxWait }: UploadQueryArgs = req.query
                const root = sanitizeRoot(rootRaw)
                const ctx = createTracingContext(req, { repository, commit, root })
                const filename = nodepath.join(settings.STORAGE_ROOT, constants.UPLOADS_DIR, uuid.v4())
                const output = fs.createWriteStream(filename)
                await logAndTraceCall(ctx, 'Uploading dump', () => pipeline(req, output))

                // Add upload record
                const upload = await uploadManager.enqueue({ repository, commit, root, filename }, tracer, ctx.span)

                if (blocking) {
                    logger.debug('Blocking on upload conversion', { repository, commit, root })

                    if (await uploadManager.waitForUploadToConvert(upload.id, maxWait)) {
                        // Upload converted successfully while blocked, send success
                        res.status(200).send({ id: upload.id })
                        return
                    }
                }

                // Upload conversion will complete asynchronously, send an accepted response
                // with the upload id so that the client can continue to track the progress
                // asynchronously.
                res.status(202).send({ id: upload.id })
            }
        )
    )

    interface ExistsQueryArgs {
        repository: string
        commit: string
        path: string
    }

    router.get(
        '/exists',
        validation.validationMiddleware([
            validation.validateNonEmptyString('repository'),
            validation.validateNonEmptyString('commit').matches(commitPattern),
            validation.validateNonEmptyString('path'),
        ]),
        wrap(
            async (req: express.Request, res: express.Response): Promise<void> => {
                const { repository, commit, path }: ExistsQueryArgs = req.query
                const ctx = createTracingContext(req, { repository, commit })
                const upload = await backend.exists(repository, commit, path, undefined, ctx)
                res.json({ upload })
            }
        )
    )

    interface FilePositionArgs {
        repository: string
        commit: string
        path: string
        line: number
        character: number
        uploadId?: number
    }

    router.get(
        '/definitions',
        validation.validationMiddleware([
            validation.validateNonEmptyString('repository'),
            validation.validateNonEmptyString('commit'),
            validation.validateNonEmptyString('path'),
            validation.validateInt('line'),
            validation.validateInt('character'),
            validation.validateOptionalInt('uploadId'),
        ]),
        wrap(
            async (req: express.Request, res: express.Response): Promise<void> => {
                const { repository, commit, path, line, character, uploadId }: FilePositionArgs = req.query
                const ctx = createTracingContext(req, { repository, commit, path })

                const locations = await backend.definitions(
                    repository,
                    commit,
                    path,
                    { line, character },
                    uploadId,
                    ctx
                )
                if (locations === undefined) {
                    throw Object.assign(new Error('LSIF upload not found'), { status: 404 })
                }

                res.send({
                    locations: locations.map(l => ({
                        repository: l.dump.repository,
                        commit: l.dump.commit,
                        path: l.path,
                        range: l.range,
                    })),
                })
            }
        )
    )

    interface ReferencesQueryArgs extends FilePositionArgs {
        commit: string
        cursor: ReferencePaginationCursor | undefined
    }

    router.get(
        '/references',
        validation.validationMiddleware([
            validation.validateNonEmptyString('repository'),
            validation.validateNonEmptyString('commit'),
            validation.validateNonEmptyString('path'),
            validation.validateInt('line'),
            validation.validateInt('character'),
            validation.validateOptionalInt('uploadId'),
            validation.validateLimit,
            validation.validateCursor<ReferencePaginationCursor>(),
        ]),
        wrap(
            async (req: express.Request, res: express.Response): Promise<void> => {
                const { repository, commit, path, line, character, uploadId, cursor }: ReferencesQueryArgs = req.query
                const { limit } = extractLimitOffset(req.query, settings.DEFAULT_REFERENCES_NUM_REMOTE_DUMPS)
                const ctx = createTracingContext(req, { repository, commit, path })

                const result = await backend.references(
                    repository,
                    commit,
                    path,
                    { line, character },
                    { limit, cursor },
                    uploadId,
                    ctx
                )
                if (result === undefined) {
                    throw Object.assign(new Error('LSIF upload not found'), { status: 404 })
                }

                const { locations, cursor: endCursor } = result
                const encodedCursor = encodeCursor<ReferencePaginationCursor>(endCursor)
                if (encodedCursor) {
                    res.set('Link', nextLink(req, { limit, cursor: encodedCursor }))
                }

                res.json({
                    locations: locations.map(l => ({
                        repository: l.dump.repository,
                        commit: l.dump.commit,
                        path: l.path,
                        range: l.range,
                    })),
                })
            }
        )
    )

    router.get(
        '/hover',
        validation.validationMiddleware([
            validation.validateNonEmptyString('repository'),
            validation.validateNonEmptyString('commit'),
            validation.validateNonEmptyString('path'),
            validation.validateInt('line'),
            validation.validateInt('character'),
            validation.validateOptionalInt('uploadId'),
        ]),
        wrap(
            async (req: express.Request, res: express.Response): Promise<void> => {
                const { repository, commit, path, line, character, uploadId }: FilePositionArgs = req.query
                const ctx = createTracingContext(req, { repository, commit, path })

                const result = await backend.hover(repository, commit, path, { line, character }, uploadId, ctx)
                if (result === undefined) {
                    throw Object.assign(new Error('LSIF upload not found'), { status: 404 })
                }

                res.json(result)
            }
        )
    )

    return router
}<|MERGE_RESOLUTION|>--- conflicted
+++ resolved
@@ -15,12 +15,7 @@
 import { Span, Tracer } from 'opentracing'
 import { wrap } from 'async-middleware'
 import { extractLimitOffset } from '../pagination/limit-offset'
-<<<<<<< HEAD
-import { UploadsManager } from '../../shared/uploads/uploads'
-=======
 import { UploadManager } from '../../shared/store/uploads'
-import { InternalLocation } from '../backend/database'
->>>>>>> 612ecf16
 
 const pipeline = promisify(_pipeline)
 
